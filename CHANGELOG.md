# RAFT 0.15.0 (Date TBD)

## New Features
<<<<<<< HEAD
- Initial RAFT version
- PR #3: defining raft::handle_t, device_buffer, host_buffer, allocator classes
- PR #7: Migrating cuml comms -> raft comms_t
=======
>>>>>>> b612c0bf

## Improvements

## Bug Fixes


# RAFT 0.14.0 (Date TBD)

## New Features
- Initial RAFT version
- PR #3: defining raft::handle_t, device_buffer, host_buffer, allocator classes

## Bug Fixes
- PR #5: Small build.sh fixes<|MERGE_RESOLUTION|>--- conflicted
+++ resolved
@@ -1,12 +1,7 @@
 # RAFT 0.15.0 (Date TBD)
 
 ## New Features
-<<<<<<< HEAD
-- Initial RAFT version
-- PR #3: defining raft::handle_t, device_buffer, host_buffer, allocator classes
 - PR #7: Migrating cuml comms -> raft comms_t
-=======
->>>>>>> b612c0bf
 
 ## Improvements
 
